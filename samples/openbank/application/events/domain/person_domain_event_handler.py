from multipledispatch import dispatch
from neuroglia.data.infrastructure.abstractions import Repository
from neuroglia.eventing.cloud_events.infrastructure import CloudEventBus
from neuroglia.eventing.cloud_events.infrastructure.cloud_event_publisher import CloudEventPublishingOptions
from neuroglia.mapping import Mapper
from neuroglia.mediation import DomainEventHandler, Mediator
from samples.openbank.application.events.domain_event_handler_base import DomainEventHandlerBase
from samples.openbank.domain.models.person import Person, PersonRegisteredDomainEventV1
from samples.openbank.integration.models import PersonDto


class PersonDomainEventHandler(DomainEventHandlerBase[Person, PersonDto, str],
                               DomainEventHandler[PersonRegisteredDomainEventV1]):
<<<<<<< HEAD

    def __init__(self, mediator: Mediator, mapper: Mapper, write_models: Repository[Person, str], read_models: Repository[PersonDto, str]):
        super().__init__(mediator, mapper, write_models, read_models)
=======
    
    def __init__(self, mediator: Mediator, mapper : Mapper, write_models: Repository[Person, str], read_models: Repository[PersonDto, str], cloud_event_bus : CloudEventBus, cloud_event_publishing_options: CloudEventPublishingOptions):
        super().__init__(mediator, mapper, write_models, read_models, cloud_event_bus, cloud_event_publishing_options) 
>>>>>>> 945f66d5

    @dispatch(PersonRegisteredDomainEventV1)
    async def handle_async(self, e: PersonRegisteredDomainEventV1) -> None:
        await self.get_or_create_read_model_async(e.aggregate_id)<|MERGE_RESOLUTION|>--- conflicted
+++ resolved
@@ -11,15 +11,9 @@
 
 class PersonDomainEventHandler(DomainEventHandlerBase[Person, PersonDto, str],
                                DomainEventHandler[PersonRegisteredDomainEventV1]):
-<<<<<<< HEAD
 
-    def __init__(self, mediator: Mediator, mapper: Mapper, write_models: Repository[Person, str], read_models: Repository[PersonDto, str]):
-        super().__init__(mediator, mapper, write_models, read_models)
-=======
-    
-    def __init__(self, mediator: Mediator, mapper : Mapper, write_models: Repository[Person, str], read_models: Repository[PersonDto, str], cloud_event_bus : CloudEventBus, cloud_event_publishing_options: CloudEventPublishingOptions):
-        super().__init__(mediator, mapper, write_models, read_models, cloud_event_bus, cloud_event_publishing_options) 
->>>>>>> 945f66d5
+    def __init__(self, mediator: Mediator, mapper: Mapper, write_models: Repository[Person, str], read_models: Repository[PersonDto, str], cloud_event_bus: CloudEventBus, cloud_event_publishing_options: CloudEventPublishingOptions):
+        super().__init__(mediator, mapper, write_models, read_models, cloud_event_bus, cloud_event_publishing_options)
 
     @dispatch(PersonRegisteredDomainEventV1)
     async def handle_async(self, e: PersonRegisteredDomainEventV1) -> None:
