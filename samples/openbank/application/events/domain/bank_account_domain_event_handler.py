from decimal import Decimal
from multipledispatch import dispatch
from neuroglia.data.infrastructure.abstractions import Repository
from neuroglia.eventing.cloud_events.infrastructure import CloudEventBus
from neuroglia.eventing.cloud_events.infrastructure.cloud_event_publisher import CloudEventPublishingOptions
from neuroglia.mapping import Mapper
from neuroglia.mediation import DomainEventHandler, Mediator
from samples.openbank.application.events.domain_event_handler_base import DomainEventHandlerBase
from samples.openbank.application.queries.generic import GetByIdQuery
from samples.openbank.domain.models.bank_account import BankAccount, BankAccountCreatedDomainEventV1, BankAccountTransactionRecordedDomainEventV1, BankTransactionTypeV1
from samples.openbank.integration.models import BankAccountDto, PersonDto


class BankAccountDomainEventHandler(DomainEventHandlerBase[BankAccount, BankAccountDto, str],
                                    DomainEventHandler[BankAccountCreatedDomainEventV1 | BankAccountTransactionRecordedDomainEventV1]):

    def __init__(self, mediator: Mediator, mapper: Mapper, write_models: Repository[BankAccount, str], read_models: Repository[BankAccountDto, str], cloud_event_bus: CloudEventBus, cloud_event_publishing_options: CloudEventPublishingOptions):
        super().__init__(mediator, mapper, write_models, read_models, cloud_event_bus, cloud_event_publishing_options)

    write_models: Repository[BankAccount, str]

    read_models: Repository[BankAccountDto, str]

    @dispatch(BankAccountCreatedDomainEventV1)
    async def handle_async(self, e: BankAccountCreatedDomainEventV1) -> None:
        owner: PersonDto = (await self.mediator.execute_async(GetByIdQuery[PersonDto, str](e.owner_id))).data
        bank_account = await self.get_or_create_read_model_async(e.aggregate_id)
        bank_account.balance = Decimal(0)
        bank_account.owner = f"{owner.first_name} {owner.last_name}"
        await self.read_models.update_async(bank_account)
        # todo: await self.publish_cloud_event_async(e)

    @dispatch(BankAccountTransactionRecordedDomainEventV1)
    async def handle_async(self, e: BankAccountTransactionRecordedDomainEventV1) -> None:
        bank_account = await self.get_or_create_read_model_async(e.aggregate_id)
<<<<<<< HEAD
        if not hasattr(bank_account, "balance"):
            bank_account.balance = Decimal(0)
        if e.transaction.type == BankTransactionTypeV1.DEPOSIT or e.transaction.type == BankTransactionTypeV1.INTEREST or (e.transaction.type == BankTransactionTypeV1.TRANSFER and e.transaction.to_account_id == self.id):
            bank_account.balance = str(Decimal(bank_account.balance) + Decimal(e.transaction.amount))
=======
        if not hasattr(bank_account, "balance"): bank_account.balance = Decimal(0)
        if e.transaction.type == BankTransactionTypeV1.DEPOSIT or e.transaction.type == BankTransactionTypeV1.INTEREST or (BankTransactionTypeV1(e.transaction.type) == BankTransactionTypeV1.TRANSFER and e.transaction.to_account_id == bank_account.id):
            bank_account.balance = Decimal(bank_account.balance) + Decimal(e.transaction.amount)
>>>>>>> 05044eff
        else:
            bank_account.balance = str(Decimal(bank_account.balance) - Decimal(e.transaction.amount))
        await self.read_models.update_async(bank_account)
        # todo: await self.publish_cloud_event_async(e)<|MERGE_RESOLUTION|>--- conflicted
+++ resolved
@@ -33,16 +33,9 @@
     @dispatch(BankAccountTransactionRecordedDomainEventV1)
     async def handle_async(self, e: BankAccountTransactionRecordedDomainEventV1) -> None:
         bank_account = await self.get_or_create_read_model_async(e.aggregate_id)
-<<<<<<< HEAD
-        if not hasattr(bank_account, "balance"):
-            bank_account.balance = Decimal(0)
-        if e.transaction.type == BankTransactionTypeV1.DEPOSIT or e.transaction.type == BankTransactionTypeV1.INTEREST or (e.transaction.type == BankTransactionTypeV1.TRANSFER and e.transaction.to_account_id == self.id):
-            bank_account.balance = str(Decimal(bank_account.balance) + Decimal(e.transaction.amount))
-=======
         if not hasattr(bank_account, "balance"): bank_account.balance = Decimal(0)
         if e.transaction.type == BankTransactionTypeV1.DEPOSIT or e.transaction.type == BankTransactionTypeV1.INTEREST or (BankTransactionTypeV1(e.transaction.type) == BankTransactionTypeV1.TRANSFER and e.transaction.to_account_id == bank_account.id):
             bank_account.balance = Decimal(bank_account.balance) + Decimal(e.transaction.amount)
->>>>>>> 05044eff
         else:
             bank_account.balance = str(Decimal(bank_account.balance) - Decimal(e.transaction.amount))
         await self.read_models.update_async(bank_account)
