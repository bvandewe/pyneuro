--- conflicted
+++ resolved
@@ -76,13 +76,6 @@
     Mapper.configure(builder, ["application.mapping", "api.dtos", "domain.entities"])
     JsonSerializer.configure(builder, ["domain.entities.enums", "domain.entities"])
 
-<<<<<<< HEAD
-=======
-    # Optional: configure UnitOfWork and middleware (as we use AggregateRoot)
-    # UnitOfWork.configure(builder)
-    # DomainEventDispatchingMiddleware.configure(builder)
-
->>>>>>> 08d9d4a3
     # Optional: configure CloudEvent emission and consumption
     CloudEventPublisher.configure(builder)
     CloudEventIngestor.configure(builder, ["application.events.integration"])
